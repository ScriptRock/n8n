import * as express from 'express';
import {
	readFileSync,
} from 'fs';
import {
	dirname as pathDirname,
	join as pathJoin,
	resolve as pathResolve,
} from 'path';
import {
	getConnectionManager,
} from 'typeorm';
import * as bodyParser from 'body-parser';
require('body-parser-xml')(bodyParser);
import * as history from 'connect-history-api-fallback';
import * as requestPromise from 'request-promise-native';

import {
	ActiveExecutions,
	ActiveWorkflowRunner,
	CredentialsOverwrites,
	CredentialTypes,
	Db,
	IActivationError,
	ICustomRequest,
	ICredentialsDb,
	ICredentialsDecryptedDb,
	ICredentialsDecryptedResponse,
	ICredentialsResponse,
	IExecutionDeleteFilter,
	IExecutionFlatted,
	IExecutionFlattedDb,
	IExecutionFlattedResponse,
	IExecutionPushResponse,
	IExecutionsListResponse,
	IExecutionsStopData,
	IExecutionsSummary,
	IN8nUISettings,
	IPackageVersions,
	IWorkflowBase,
	IWorkflowShortResponse,
	IWorkflowResponse,
	IWorkflowExecutionDataProcess,
	NodeTypes,
	Push,
	ResponseHelper,
	TestWebhooks,
	WorkflowCredentials,
	WebhookHelpers,
	WorkflowExecuteAdditionalData,
	WorkflowHelpers,
	WorkflowRunner,
	GenericHelpers,
} from './';

import {
	Credentials,
	LoadNodeParameterOptions,
	UserSettings,
} from 'n8n-core';

import {
	ICredentialType,
	IDataObject,
	INodeCredentials,
	INodeTypeDescription,
	INodePropertyOptions,
	IRunData,
	Workflow,
} from 'n8n-workflow';

import {
	FindManyOptions,
	FindOneOptions,
	LessThan,
	LessThanOrEqual,
	Not,
} from 'typeorm';

import * as basicAuth from 'basic-auth';
import * as compression from 'compression';
import * as config from '../config';
import * as jwt from 'jsonwebtoken';
import * as jwks from 'jwks-rsa';
// @ts-ignore
import * as timezones from 'google-timezones-json';
import * as parseUrl from 'parseurl';


class App {

	app: express.Application;
	activeWorkflowRunner: ActiveWorkflowRunner.ActiveWorkflowRunner;
	testWebhooks: TestWebhooks.TestWebhooks;
	endpointWebhook: string;
	endpointWebhookTest: string;
	saveDataErrorExecution: string;
	saveDataSuccessExecution: string;
	saveManualExecutions: boolean;
	timezone: string;
	activeExecutionsInstance: ActiveExecutions.ActiveExecutions;
	push: Push.Push;
	versions: IPackageVersions | undefined;

	protocol: string;
	sslKey:  string;
	sslCert: string;

	constructor() {
		this.app = express();

		this.endpointWebhook = config.get('endpoints.webhook') as string;
		this.endpointWebhookTest = config.get('endpoints.webhookTest') as string;
		this.saveDataErrorExecution = config.get('executions.saveDataOnError') as string;
		this.saveDataSuccessExecution = config.get('executions.saveDataOnSuccess') as string;
		this.saveManualExecutions = config.get('executions.saveDataManualExecutions') as boolean;
		this.timezone = config.get('generic.timezone') as string;

		this.activeWorkflowRunner = ActiveWorkflowRunner.getInstance();
		this.testWebhooks = TestWebhooks.getInstance();
		this.push = Push.getInstance();

		this.activeExecutionsInstance = ActiveExecutions.getInstance();

		this.protocol = config.get('protocol');
		this.sslKey  = config.get('ssl_key');
		this.sslCert = config.get('ssl_cert');
	}


	/**
	 * Returns the current epoch time
	 *
	 * @returns {number}
	 * @memberof App
	 */
	getCurrentDate(): Date {
		return new Date();
	}


	async config(): Promise<void> {

		this.versions = await GenericHelpers.getVersions();
		const authIgnoreRegex = new RegExp(`^\/(healthz|${this.endpointWebhook}|${this.endpointWebhookTest})\/?.*$`);

		// Check for basic auth credentials if activated
		const basicAuthActive = config.get('security.basicAuth.active') as boolean;
		if (basicAuthActive === true) {
			const basicAuthUser = await GenericHelpers.getConfigValue('security.basicAuth.user') as string;
			if (basicAuthUser === '') {
				throw new Error('Basic auth is activated but no user got defined. Please set one!');
			}

			const basicAuthPassword = await GenericHelpers.getConfigValue('security.basicAuth.password') as string;
			if (basicAuthPassword === '') {
				throw new Error('Basic auth is activated but no password got defined. Please set one!');
			}

			this.app.use((req: express.Request, res: express.Response, next: express.NextFunction) => {
				if (req.url.match(authIgnoreRegex)) {
					return next();
				}
				const realm = 'n8n - Editor UI';
				const basicAuthData = basicAuth(req);

				if (basicAuthData === undefined) {
					// Authorization data is missing
					return ResponseHelper.basicAuthAuthorizationError(res, realm, 'Authorization is required!');
				}

				if (basicAuthData.name !== basicAuthUser || basicAuthData.pass !== basicAuthPassword) {
					// Provided authentication data is wrong
					return ResponseHelper.basicAuthAuthorizationError(res, realm, 'Authorization data is wrong!');
				}

				next();
			});
		}

		// Check for and validate JWT if configured
		const jwtAuthActive  = config.get('security.jwtAuth.active') as boolean;
		if (jwtAuthActive === true) {
			const jwtAuthHeader = await GenericHelpers.getConfigValue('security.jwtAuth.jwtHeader') as string;
			if (jwtAuthHeader === '') {
				throw new Error('JWT auth is activated but no request header was defined. Please set one!');
			}

			const jwksUri = await GenericHelpers.getConfigValue('security.jwtAuth.jwksUri') as string;
			if (jwksUri === '') {
				throw new Error('JWT auth is activated but no JWK Set URI was defined. Please set one!');
			}

			this.app.use((req: express.Request, res: express.Response, next: express.NextFunction) => {
				if (req.url.match(authIgnoreRegex)) {
					return next();
				}

				const token = req.header(jwtAuthHeader) as string;
				if (token === '') {
					return ResponseHelper.jwtAuthAuthorizationError(res, "Missing token");
				}

				const jwkClient = jwks({ cache: true, jwksUri });
				function getKey(header: any, callback: Function) { // tslint:disable-line:no-any
					jwkClient.getSigningKey(header.kid, (err: Error, key: any) => { // tslint:disable-line:no-any
						if (err) throw ResponseHelper.jwtAuthAuthorizationError(res, err.message);

						const signingKey = key.publicKey || key.rsaPublicKey;
						callback(null, signingKey);
					});
				}

				jwt.verify(token, getKey, {}, (err: Error, decoded: object) => {
					if (err) return ResponseHelper.jwtAuthAuthorizationError(res, "Invalid token");

					next();
				});
			});
		}

		// Get push connections
		this.app.use((req: express.Request, res: express.Response, next: express.NextFunction) => {
			if (req.url.indexOf('/rest/push') === 0) {
				// TODO: Later also has to add some kind of authentication token
				if (req.query.sessionId === undefined) {
					next(new Error('The query parameter "sessionId" is missing!'));
					return;
				}

				this.push.add(req.query.sessionId, req, res);
				return;
			}
			next();
		});

		// Compress the response data
		this.app.use(compression());

		// Make sure that each request has the "parsedUrl" parameter
		this.app.use((req: express.Request, res: express.Response, next: express.NextFunction) => {
			(req as ICustomRequest).parsedUrl = parseUrl(req);
			next();
		});

		// Support application/json type post data
		this.app.use(bodyParser.json({
			limit: '16mb', verify: (req, res, buf) => {
				// @ts-ignore
				req.rawBody = buf;
			}
		}));

		// Support application/xml type post data
		// @ts-ignore
		this.app.use(bodyParser.xml({ limit: '16mb', xmlParseOptions: {
			normalize: true,     // Trim whitespace inside text nodes
			normalizeTags: true, // Transform tags to lowercase
			explicitArray: false, // Only put properties in array if length > 1
		  } }));

		this.app.use(bodyParser.text({
			limit: '16mb', verify: (req, res, buf) => {
				// @ts-ignore
				req.rawBody = buf;
			}
		}));

		// Make sure that Vue history mode works properly
		this.app.use(history({
			rewrites: [
				{
					from: new RegExp(`^\/(rest|healthz|css|js|${this.endpointWebhook}|${this.endpointWebhookTest})\/?.*$`),
					to: (context) => {
						return context.parsedUrl!.pathname!.toString();
					}
				}
			]
		}));

		//support application/x-www-form-urlencoded post data
		this.app.use(bodyParser.urlencoded({ extended: false }));

		if (process.env['NODE_ENV'] !== 'production') {
			this.app.use((req: express.Request, res: express.Response, next: express.NextFunction) => {
				// Allow access also from frontend when developing
				res.header('Access-Control-Allow-Origin', 'http://localhost:8080');
				res.header('Access-Control-Allow-Methods', 'GET, POST, OPTIONS, PUT, PATCH, DELETE');
				res.header('Access-Control-Allow-Headers', 'Origin, X-Requested-With, Content-Type, Accept, sessionid');
				next();
			});
		}


		this.app.use((req: express.Request, res: express.Response, next: express.NextFunction) => {
			if (Db.collections.Workflow === null) {
				const error = new ResponseHelper.ResponseError('Database is not ready!', undefined, 503);
				return ResponseHelper.sendErrorResponse(res, error);
			}

			next();
		});



		// ----------------------------------------
		// Healthcheck
		// ----------------------------------------


		// Does very basic health check
		this.app.get('/healthz', async (req: express.Request, res: express.Response) => {

			const connectionManager = getConnectionManager();

			if (connectionManager.connections.length === 0) {
				const error = new ResponseHelper.ResponseError('No Database connection found!', undefined, 503);
				return ResponseHelper.sendErrorResponse(res, error);
			}

			if (connectionManager.connections[0].isConnected === false) {
				// Connection is not active
				const error = new ResponseHelper.ResponseError('Database connection not active!', undefined, 503);
				return ResponseHelper.sendErrorResponse(res, error);
			}

			// Everything fine
			const responseData = {
				status: 'ok',
			};

			ResponseHelper.sendSuccessResponse(res, responseData, true, 200);
		});



		// ----------------------------------------
		// Workflow
		// ----------------------------------------


		// Creates a new workflow
		this.app.post('/rest/workflows', ResponseHelper.send(async (req: express.Request, res: express.Response): Promise<IWorkflowResponse> => {

			const newWorkflowData = req.body;

			newWorkflowData.name = newWorkflowData.name.trim();
			newWorkflowData.createdAt = this.getCurrentDate();
			newWorkflowData.updatedAt = this.getCurrentDate();

			newWorkflowData.id = undefined;

			// Save the workflow in DB
			const result = await Db.collections.Workflow!.save(newWorkflowData);

			// Convert to response format in which the id is a string
			(result as IWorkflowBase as IWorkflowResponse).id = result.id.toString();
			return result as IWorkflowBase as IWorkflowResponse;

		}));


		// Reads and returns workflow data from an URL
		this.app.get('/rest/workflows/from-url', ResponseHelper.send(async (req: express.Request, res: express.Response): Promise<IWorkflowResponse> => {
			if (req.query.url === undefined) {
				throw new ResponseHelper.ResponseError(`The parameter "url" is missing!`, undefined, 400);
			}
			if (!req.query.url.match(/^http[s]?:\/\/.*\.json$/i)) {
				throw new ResponseHelper.ResponseError(`The parameter "url" is not valid! It does not seem to be a URL pointing to a n8n workflow JSON file.`, undefined, 400);
			}
			const data = await requestPromise.get(req.query.url);

			let workflowData: IWorkflowResponse | undefined;
			try {
				workflowData = JSON.parse(data);
			} catch (error) {
				throw new ResponseHelper.ResponseError(`The URL does not point to valid JSON file!`, undefined, 400);
			}

			// Do a very basic check if it is really a n8n-workflow-json
			if (workflowData === undefined || workflowData.nodes === undefined || !Array.isArray(workflowData.nodes) ||
				workflowData.connections === undefined || typeof workflowData.connections !== 'object' ||
				Array.isArray(workflowData.connections)) {
				throw new ResponseHelper.ResponseError(`The data in the file does not seem to be a n8n workflow JSON file!`, undefined, 400);
			}

			return workflowData;
		}));


		// Returns workflows
		this.app.get('/rest/workflows', ResponseHelper.send(async (req: express.Request, res: express.Response): Promise<IWorkflowShortResponse[]> => {
			const findQuery = {} as FindManyOptions;
			if (req.query.filter) {
				findQuery.where = JSON.parse(req.query.filter);
			}

			// Return only the fields we need
			findQuery.select = ['id', 'name', 'active', 'createdAt', 'updatedAt'];

			const results = await Db.collections.Workflow!.find(findQuery);

			for (const entry of results) {
				(entry as unknown as IWorkflowShortResponse).id = entry.id.toString();
			}

			return results as unknown as IWorkflowShortResponse[];
		}));


		// Returns a specific workflow
		this.app.get('/rest/workflows/:id', ResponseHelper.send(async (req: express.Request, res: express.Response): Promise<IWorkflowResponse | undefined> => {
			const result = await Db.collections.Workflow!.findOne(req.params.id);

			if (result === undefined) {
				return undefined;
			}

			// Convert to response format in which the id is a string
			(result as IWorkflowBase as IWorkflowResponse).id = result.id.toString();
			return result as IWorkflowBase as IWorkflowResponse;
		}));


		// Updates an existing workflow
		this.app.patch('/rest/workflows/:id', ResponseHelper.send(async (req: express.Request, res: express.Response): Promise<IWorkflowResponse> => {

			const newWorkflowData = req.body;
			const id = req.params.id;

			if (this.activeWorkflowRunner.isActive(id)) {
				// When workflow gets saved always remove it as the triggers could have been
				// changed and so the changes would not take effect
				await this.activeWorkflowRunner.remove(id);
			}

			if (newWorkflowData.settings) {
				if (newWorkflowData.settings.timezone === 'DEFAULT') {
					// Do not save the default timezone
					delete newWorkflowData.settings.timezone;
				}
				if (newWorkflowData.settings.saveDataErrorExecution === 'DEFAULT') {
					// Do not save when default got set
					delete newWorkflowData.settings.saveDataErrorExecution;
				}
				if (newWorkflowData.settings.saveDataSuccessExecution === 'DEFAULT') {
					// Do not save when default got set
					delete newWorkflowData.settings.saveDataSuccessExecution;
				}
				if (newWorkflowData.settings.saveManualExecutions === 'DEFAULT') {
					// Do not save when default got set
					delete newWorkflowData.settings.saveManualExecutions;
				}
			}


			newWorkflowData.updatedAt = this.getCurrentDate();

			await Db.collections.Workflow!.update(id, newWorkflowData);

			// We sadly get nothing back from "update". Neither if it updated a record
			// nor the new value. So query now the hopefully updated entry.
			const responseData = await Db.collections.Workflow!.findOne(id);

			if (responseData === undefined) {
				throw new ResponseHelper.ResponseError(`Workflow with id "${id}" could not be found to be updated.`, undefined, 400);
			}

			if (responseData.active === true) {
				// When the workflow is supposed to be active add it again
				try {
					await this.activeWorkflowRunner.add(id);
				} catch (error) {
					// If workflow could not be activated set it again to inactive
					newWorkflowData.active = false;
					await Db.collections.Workflow!.update(id, newWorkflowData);

					// Also set it in the returned data
					responseData.active = false;

					// Now return the original error for UI to display
					throw error;
				}
			}

			// Convert to response format in which the id is a string
			(responseData as IWorkflowBase as IWorkflowResponse).id = responseData.id.toString();
			return responseData as IWorkflowBase as IWorkflowResponse;
		}));


		// Deletes a specific workflow
		this.app.delete('/rest/workflows/:id', ResponseHelper.send(async (req: express.Request, res: express.Response): Promise<boolean> => {
			const id = req.params.id;

			if (this.activeWorkflowRunner.isActive(id)) {
				// Before deleting a workflow deactivate it
				await this.activeWorkflowRunner.remove(id);
			}

			await Db.collections.Workflow!.delete(id);

			return true;
		}));


		this.app.post('/rest/workflows/run', ResponseHelper.send(async (req: express.Request, res: express.Response): Promise<IExecutionPushResponse> => {
			const workflowData = req.body.workflowData;
			const runData: IRunData | undefined = req.body.runData;
			const startNodes: string[] | undefined = req.body.startNodes;
			const destinationNode: string | undefined = req.body.destinationNode;
			const executionMode = 'manual';

			const sessionId = GenericHelpers.getSessionId(req);

			// Check if workflow is saved as webhooks can only be tested with saved workflows.
			// If that is the case check if any webhooks calls are present we have to wait for and
			// if that is the case wait till we receive it.
			if (WorkflowHelpers.isWorkflowIdValid(workflowData.id) === true && (runData === undefined || startNodes === undefined || startNodes.length === 0 || destinationNode === undefined)) {
				// Webhooks can only be tested with saved workflows
				const credentials = await WorkflowCredentials(workflowData.nodes);
				const additionalData = await WorkflowExecuteAdditionalData.getBase(credentials);
				const nodeTypes = NodeTypes();
				const workflowInstance = new Workflow({ id: workflowData.id, name: workflowData.name, nodes: workflowData.nodes, connections: workflowData.connections, active: false, nodeTypes, staticData: undefined, settings: workflowData.settings });
				const needsWebhook = await this.testWebhooks.needsWebhookData(workflowData, workflowInstance, additionalData, executionMode, sessionId, destinationNode);
				if (needsWebhook === true) {
					return {
						waitingForWebhook: true,
					};
				}
			}

			// For manual testing always set to not active
			workflowData.active = false;

			const credentials = await WorkflowCredentials(workflowData.nodes);

			// Start the workflow
			const data: IWorkflowExecutionDataProcess = {
				credentials,
				destinationNode,
				executionMode,
				runData,
				sessionId,
				startNodes,
				workflowData,
			};
			const workflowRunner = new WorkflowRunner();
			const executionId = await workflowRunner.run(data);

			return {
				executionId,
			};
		}));


		// Returns parameter values which normally get loaded from an external API or
		// get generated dynamically
		this.app.get('/rest/node-parameter-options', ResponseHelper.send(async (req: express.Request, res: express.Response): Promise<INodePropertyOptions[]> => {
			const nodeType = req.query.nodeType;
			let credentials: INodeCredentials | undefined = undefined;
			const currentNodeParameters = req.query.currentNodeParameters;
			if (req.query.credentials !== undefined) {
				credentials = JSON.parse(req.query.credentials);
			}
			const methodName = req.query.methodName;

			const nodeTypes = NodeTypes();

			const loadDataInstance = new LoadNodeParameterOptions(nodeType, nodeTypes, JSON.parse('' + req.query.currentNodeParameters), credentials);

			const workflowData = loadDataInstance.getWorkflowData() as IWorkflowBase;
			const workflowCredentials = await WorkflowCredentials(workflowData.nodes);
			const additionalData = await WorkflowExecuteAdditionalData.getBase(workflowCredentials, currentNodeParameters);

			return loadDataInstance.getOptions(methodName, additionalData);
		}));


		// Returns all the node-types
		this.app.get('/rest/node-types', ResponseHelper.send(async (req: express.Request, res: express.Response): Promise<INodeTypeDescription[]> => {

			const returnData: INodeTypeDescription[] = [];

			const nodeTypes = NodeTypes();

			const allNodes = nodeTypes.getAll();

			allNodes.forEach((nodeData) => {
				returnData.push(nodeData.description);
			});

			return returnData;
		}));



		// ----------------------------------------
		// Node-Types
		// ----------------------------------------


		// Returns the node icon
		this.app.get('/rest/node-icon/:nodeType', async (req: express.Request, res: express.Response): Promise<void> => {
			const nodeTypeName = req.params.nodeType;

			const nodeTypes = NodeTypes();
			const nodeType = nodeTypes.getByName(nodeTypeName);

			if (nodeType === undefined) {
				res.status(404).send('The nodeType is not known.');
				return;
			}

			if (nodeType.description.icon === undefined) {
				res.status(404).send('No icon found for node.');
				return;
			}

			if (!nodeType.description.icon.startsWith('file:')) {
				res.status(404).send('Node does not have a file icon.');
				return;
			}

			const filepath = nodeType.description.icon.substr(5);

			res.sendFile(filepath);
		});



		// ----------------------------------------
		// Active Workflows
		// ----------------------------------------


		// Returns the active workflow ids
		this.app.get('/rest/active', ResponseHelper.send(async (req: express.Request, res: express.Response): Promise<string[]> => {
			return this.activeWorkflowRunner.getActiveWorkflows();
		}));


		// Returns if the workflow with the given id had any activation errors
		this.app.get('/rest/active/error/:id', ResponseHelper.send(async (req: express.Request, res: express.Response): Promise<IActivationError | undefined> => {
			const id = req.params.id;
			return this.activeWorkflowRunner.getActivationError(id);
		}));



		// ----------------------------------------
		// Credentials
		// ----------------------------------------


		// Deletes a specific credential
		this.app.delete('/rest/credentials/:id', ResponseHelper.send(async (req: express.Request, res: express.Response): Promise<boolean> => {
			const id = req.params.id;

			await Db.collections.Credentials!.delete({ id });

			return true;
		}));

		// Creates new credentials
		this.app.post('/rest/credentials', ResponseHelper.send(async (req: express.Request, res: express.Response): Promise<ICredentialsResponse> => {
			const incomingData = req.body;

			if (!incomingData.name || incomingData.name.length < 3) {
				throw new ResponseHelper.ResponseError(`Credentials name must be at least 3 characters long.`, undefined, 400);
			}

			// Add the added date for node access permissions
			for (const nodeAccess of incomingData.nodesAccess) {
				nodeAccess.date = this.getCurrentDate();
			}

			const encryptionKey = await UserSettings.getEncryptionKey();
			if (encryptionKey === undefined) {
				throw new Error('No encryption key got found to encrypt the credentials!');
			}

			if (incomingData.name === '') {
				throw new Error('Credentials have to have a name set!');
			}

			// Check if credentials with the same name and type exist already
			const findQuery = {
				where: {
					name: incomingData.name,
					type: incomingData.type,
				},
			} as FindOneOptions;

			const checkResult = await Db.collections.Credentials!.findOne(findQuery);
			if (checkResult !== undefined) {
				throw new ResponseHelper.ResponseError(`Credentials with the same type and name exist already.`, undefined, 400);
			}

			// Encrypt the data
			const credentials = new Credentials(incomingData.name, incomingData.type, incomingData.nodesAccess);
			credentials.setData(incomingData.data, encryptionKey);
			const newCredentialsData = credentials.getDataToSave() as ICredentialsDb;

			// Add special database related data
			newCredentialsData.createdAt = this.getCurrentDate();
			newCredentialsData.updatedAt = this.getCurrentDate();

			// TODO: also add user automatically depending on who is logged in, if anybody is logged in

			// Save the credentials in DB
			const result = await Db.collections.Credentials!.save(newCredentialsData);
			result.data = incomingData.data;

			// Convert to response format in which the id is a string
			(result as unknown as ICredentialsResponse).id = result.id.toString();
			return result as unknown as ICredentialsResponse;
		}));


		// Updates existing credentials
		this.app.patch('/rest/credentials/:id', ResponseHelper.send(async (req: express.Request, res: express.Response): Promise<ICredentialsResponse> => {
			const incomingData = req.body;

			const id = req.params.id;

			if (incomingData.name === '') {
				throw new Error('Credentials have to have a name set!');
			}

			// Add the date for newly added node access permissions
			for (const nodeAccess of incomingData.nodesAccess) {
				if (!nodeAccess.date) {
					nodeAccess.date = this.getCurrentDate();
				}
			}

			// Check if credentials with the same name and type exist already
			const findQuery = {
				where: {
					id: Not(id),
					name: incomingData.name,
					type: incomingData.type,
				},
			} as FindOneOptions;

			const checkResult = await Db.collections.Credentials!.findOne(findQuery);
			if (checkResult !== undefined) {
				throw new ResponseHelper.ResponseError(`Credentials with the same type and name exist already.`, undefined, 400);
			}

			const encryptionKey = await UserSettings.getEncryptionKey();
			if (encryptionKey === undefined) {
				throw new Error('No encryption key got found to encrypt the credentials!');
			}

			// Encrypt the data
			const credentials = new Credentials(incomingData.name, incomingData.type, incomingData.nodesAccess);
			credentials.setData(incomingData.data, encryptionKey);
			const newCredentialsData = credentials.getDataToSave() as unknown as ICredentialsDb;

			// Add special database related data
			newCredentialsData.updatedAt = this.getCurrentDate();

			// Update the credentials in DB
			await Db.collections.Credentials!.update(id, newCredentialsData);

			// We sadly get nothing back from "update". Neither if it updated a record
			// nor the new value. So query now the hopefully updated entry.
			const responseData = await Db.collections.Credentials!.findOne(id);

			if (responseData === undefined) {
				throw new ResponseHelper.ResponseError(`Credentials with id "${id}" could not be found to be updated.`, undefined, 400);
			}

			// Remove the encrypted data as it is not needed in the frontend
			responseData.data = '';

			// Convert to response format in which the id is a string
			(responseData as unknown as ICredentialsResponse).id = responseData.id.toString();
			return responseData as unknown as ICredentialsResponse;
		}));


		// Returns specific credentials
		this.app.get('/rest/credentials/:id', ResponseHelper.send(async (req: express.Request, res: express.Response): Promise<ICredentialsDecryptedResponse | ICredentialsResponse | undefined> => {
			const findQuery = {} as FindManyOptions;

			// Make sure the variable has an expected value
			req.query.includeData = (req.query.includeData === 'true' || req.query.includeData === true);

			if (req.query.includeData !== true) {
				// Return only the fields we need
				findQuery.select = ['id', 'name', 'type', 'nodesAccess', 'createdAt', 'updatedAt'];
			}

			const result = await Db.collections.Credentials!.findOne(req.params.id);

			if (result === undefined) {
				return result;
			}

			let encryptionKey = undefined;
			if (req.query.includeData === true) {
				encryptionKey = await UserSettings.getEncryptionKey();
				if (encryptionKey === undefined) {
					throw new Error('No encryption key got found to decrypt the credentials!');
				}

				const credentials = new Credentials(result.name, result.type, result.nodesAccess, result.data);
				(result as ICredentialsDecryptedDb).data = credentials.getData(encryptionKey!);
			}

			(result as ICredentialsDecryptedResponse).id = result.id.toString();

			return result as ICredentialsDecryptedResponse;
		}));


		// Returns all the saved credentials
		this.app.get('/rest/credentials', ResponseHelper.send(async (req: express.Request, res: express.Response): Promise<ICredentialsResponse[]> => {
			const findQuery = {} as FindManyOptions;
			if (req.query.filter) {
				findQuery.where = JSON.parse(req.query.filter);
				if ((findQuery.where! as IDataObject).id !== undefined) {
					// No idea if multiple where parameters make db search
					// slower but to be sure that that is not the case we
					// remove all unnecessary fields in case the id is defined.
					findQuery.where = { id: (findQuery.where! as IDataObject).id };
				}
			}

			findQuery.select = ['id', 'name', 'type', 'nodesAccess', 'createdAt', 'updatedAt'];

			const results = await Db.collections.Credentials!.find(findQuery) as unknown as ICredentialsResponse[];

			let result;
			for (result of results) {
				(result as ICredentialsDecryptedResponse).id = result.id.toString();
			}

			return results;
		}));



		// ----------------------------------------
		// Credential-Types
		// ----------------------------------------


		// Returns all the credential types which are defined in the loaded n8n-modules
		this.app.get('/rest/credential-types', ResponseHelper.send(async (req: express.Request, res: express.Response): Promise<ICredentialType[]> => {

			const returnData: ICredentialType[] = [];

			const credentialTypes = CredentialTypes();

			credentialTypes.getAll().forEach((credentialData) => {
				returnData.push(credentialData);
			});

			return returnData;
		}));

<<<<<<< HEAD
		// ----------------------------------------
		// OAuth2-Credential/Auth
		// ----------------------------------------


		// Authorize OAuth Data
		this.app.get('/rest/oauth2-credential/auth', ResponseHelper.send(async (req: express.Request, res: express.Response): Promise<string> => {
			if (req.query.id === undefined) {
				throw new Error('Required credential id is missing!');
			}

			const result = await Db.collections.Credentials!.findOne(req.query.id);
			if (result === undefined) {
				res.status(404).send('The credential is not known.');
				return '';
			}

			let encryptionKey = undefined;
			encryptionKey = await UserSettings.getEncryptionKey();
			if (encryptionKey === undefined) {
				throw new Error('No encryption key got found to decrypt the credentials!');
			}

			const credentials = new Credentials(result.name, result.type, result.nodesAccess, result.data);
			const savedCredentialsData = credentials.getData(encryptionKey);

			// Load the credentials overwrites if any exist
			const credentialsOverwrites = CredentialsOverwrites();
			const oauthCredentials = credentialsOverwrites.applyOverwrite(credentials.type, savedCredentialsData);

			const token = new csrf();
			// Generate a CSRF prevention token and send it as a OAuth2 state stringma/ERR
			const csrfSecret = token.secretSync();
			const state = {
				token: token.create(csrfSecret),
				cid: req.query.id
			};
			const stateEncodedStr = Buffer.from(JSON.stringify(state)).toString('base64') as string;

			const oAuthObj = new clientOAuth2({
				clientId: _.get(oauthCredentials, 'clientId') as string,
				clientSecret: _.get(oauthCredentials, 'clientSecret', '') as string,
				accessTokenUri: _.get(oauthCredentials, 'accessTokenUrl', '') as string,
				authorizationUri: _.get(oauthCredentials, 'authUrl', '') as string,
				redirectUri: `${WebhookHelpers.getWebhookBaseUrl()}rest/oauth2-credential/callback`,
				scopes: _.split(_.get(oauthCredentials, 'scope', 'openid,') as string, ','),
				state: stateEncodedStr,
			});

			savedCredentialsData.csrfSecret = csrfSecret;
			credentials.setData(savedCredentialsData, encryptionKey);
			const newCredentialsData = credentials.getDataToSave() as unknown as ICredentialsDb;

			// Add special database related data
			newCredentialsData.updatedAt = this.getCurrentDate();

			// Update the credentials in DB
			await Db.collections.Credentials!.update(req.query.id, newCredentialsData);

			const authQueryParameters = _.get(oauthCredentials, 'authQueryParameters', '') as string;
			let returnUri = oAuthObj.code.getUri();

			if (authQueryParameters) {
				returnUri += '&' + authQueryParameters;
			}

			return returnUri;
		}));

		// ----------------------------------------
		// OAuth2-Credential/Callback
		// ----------------------------------------

		// Verify and store app code. Generate access tokens and store for respective credential.
		this.app.get('/rest/oauth2-credential/callback', async (req: express.Request, res: express.Response) => {
			const {code, state: stateEncoded } = req.query;

			if (code === undefined || stateEncoded === undefined) {
				throw new Error('Insufficient parameters for OAuth2 callback');
			}

			let state;
			try {
				state = JSON.parse(Buffer.from(stateEncoded, 'base64').toString());
			} catch (error) {
				const errorResponse = new ResponseHelper.ResponseError('Invalid state format returned', undefined, 503);
				return ResponseHelper.sendErrorResponse(res, errorResponse);
			}

			const result = await Db.collections.Credentials!.findOne(state.cid);
			if (result === undefined) {
				const errorResponse = new ResponseHelper.ResponseError('The credential is not known.', undefined, 404);
				return ResponseHelper.sendErrorResponse(res, errorResponse);
			}

			let encryptionKey = undefined;
			encryptionKey = await UserSettings.getEncryptionKey();
			if (encryptionKey === undefined) {
				const errorResponse = new ResponseHelper.ResponseError('No encryption key got found to decrypt the credentials!', undefined, 503);
				return ResponseHelper.sendErrorResponse(res, errorResponse);
			}

			const credentials = new Credentials(result.name, result.type, result.nodesAccess, result.data);
			const savedCredentialsData = credentials.getData(encryptionKey!);

			// Load the credentials overwrites if any exist
			const credentialsOverwrites = CredentialsOverwrites();
			const oauthCredentials = credentialsOverwrites.applyOverwrite(credentials.type, savedCredentialsData);

			const token = new csrf();
			if (oauthCredentials.csrfSecret === undefined || !token.verify(oauthCredentials.csrfSecret as string, state.token)) {
				const errorResponse = new ResponseHelper.ResponseError('The OAuth2 callback state is invalid!', undefined, 404);
				return ResponseHelper.sendErrorResponse(res, errorResponse);
			}

			let options = {};

			if (_.get(oauthCredentials, 'authentication', 'header') as string === 'body') {
				options = {
					body: {
						client_id: _.get(oauthCredentials, 'clientId') as string,
						client_secret: _.get(oauthCredentials, 'clientSecret', '') as string,
					},
				};
			}

			const oAuthObj = new clientOAuth2({
				clientId: _.get(oauthCredentials, 'clientId') as string,
				clientSecret: _.get(oauthCredentials, 'clientSecret', '') as string,
				accessTokenUri: _.get(oauthCredentials, 'accessTokenUrl', '') as string,
				authorizationUri: _.get(oauthCredentials, 'authUrl', '') as string,
				redirectUri: `${WebhookHelpers.getWebhookBaseUrl()}rest/oauth2-credential/callback`,
				scopes: _.split(_.get(oauthCredentials, 'scope', 'openid,') as string, ',')
			});

			const oauthToken = await oAuthObj.code.getToken(req.originalUrl, options);

			if (oauthToken === undefined) {
				const errorResponse = new ResponseHelper.ResponseError('Unable to get access tokens!', undefined, 404);
				return ResponseHelper.sendErrorResponse(res, errorResponse);
			}

			savedCredentialsData.oauthTokenData = oauthToken.data;
			_.unset(savedCredentialsData, 'csrfSecret');

			credentials.setData(savedCredentialsData, encryptionKey);
			const newCredentialsData = credentials.getDataToSave() as unknown as ICredentialsDb;
			// Add special database related data
			newCredentialsData.updatedAt = this.getCurrentDate();
			// Save the credentials in DB
			await Db.collections.Credentials!.update(state.cid, newCredentialsData);

			res.sendFile(pathResolve(__dirname, '../../templates/oauth-callback.html'));
		});

=======

>>>>>>> 174113a8

		// ----------------------------------------
		// Executions
		// ----------------------------------------


		// Returns all finished executions
		this.app.get('/rest/executions', ResponseHelper.send(async (req: express.Request, res: express.Response): Promise<IExecutionsListResponse> => {
			let filter: any = {}; // tslint:disable-line:no-any

			if (req.query.filter) {
				filter = JSON.parse(req.query.filter);
			}

			let limit = 20;
			if (req.query.limit) {
				limit = parseInt(req.query.limit, 10);
			}

			const countFilter = JSON.parse(JSON.stringify(filter));
			if (req.query.lastId) {
				filter.id = LessThan(req.query.lastId);
			}
			countFilter.select = ['id'];

			const resultsPromise = Db.collections.Execution!.find({
				select: [
					'id',
					'finished',
					'mode',
					'retryOf',
					'retrySuccessId',
					'startedAt',
					'stoppedAt',
					'workflowData',
				],
				where: filter,
				order: {
					id: 'DESC',
				},
				take: limit,
			});

			const countPromise = Db.collections.Execution!.count(countFilter);

			const results: IExecutionFlattedDb[] = await resultsPromise;
			const count = await countPromise;

			const returnResults: IExecutionsSummary[] = [];

			for (const result of results) {
				returnResults.push({
					id: result.id!.toString(),
					finished: result.finished,
					mode: result.mode,
					retryOf: result.retryOf ? result.retryOf.toString() : undefined,
					retrySuccessId: result.retrySuccessId ? result.retrySuccessId.toString() : undefined,
					startedAt: result.startedAt,
					stoppedAt: result.stoppedAt,
					workflowId: result.workflowData!.id!.toString(),
					workflowName: result.workflowData!.name,
				});
			}

			return {
				count,
				results: returnResults,
			};
		}));


		// Returns a specific execution
		this.app.get('/rest/executions/:id', ResponseHelper.send(async (req: express.Request, res: express.Response): Promise<IExecutionFlattedResponse | undefined> => {
			const result = await Db.collections.Execution!.findOne(req.params.id);

			if (result === undefined) {
				return undefined;
			}

			// Convert to response format in which the id is a string
			(result as IExecutionFlatted as IExecutionFlattedResponse).id = result.id.toString();
			return result as IExecutionFlatted as IExecutionFlattedResponse;
		}));


		// Retries a failed execution
		this.app.post('/rest/executions/:id/retry', ResponseHelper.send(async (req: express.Request, res: express.Response): Promise<boolean> => {
			// Get the data to execute
			const fullExecutionDataFlatted = await Db.collections.Execution!.findOne(req.params.id);

			if (fullExecutionDataFlatted === undefined) {
				throw new ResponseHelper.ResponseError(`The execution with the id "${req.params.id}" does not exist.`, 404, 404);
			}

			const fullExecutionData = ResponseHelper.unflattenExecutionData(fullExecutionDataFlatted);

			if (fullExecutionData.finished === true) {
				throw new Error('The execution did succeed and can so not be retried.');
			}

			const executionMode = 'retry';

			const credentials = await WorkflowCredentials(fullExecutionData.workflowData.nodes);

			fullExecutionData.workflowData.active = false;

			// Start the workflow
			const data: IWorkflowExecutionDataProcess = {
				credentials,
				executionMode,
				executionData: fullExecutionData.data,
				retryOf: req.params.id,
				workflowData: fullExecutionData.workflowData,
			};

			const lastNodeExecuted = data!.executionData!.resultData.lastNodeExecuted as string;

			// Remove the old error and the data of the last run of the node that it can be replaced
			delete data!.executionData!.resultData.error;
			data!.executionData!.resultData.runData[lastNodeExecuted].pop();

			if (req.body.loadWorkflow === true) {
				// Loads the currently saved workflow to execute instead of the
				// one saved at the time of the execution.
				const workflowId = fullExecutionData.workflowData.id;
				data.workflowData = await Db.collections.Workflow!.findOne(workflowId) as IWorkflowBase;

				if (data.workflowData === undefined) {
					throw new Error(`The workflow with the ID "${workflowId}" could not be found and so the data not be loaded for the retry.`);
				}

				// Replace all of the nodes in the execution stack with the ones of the new workflow
				for (const stack of data!.executionData!.executionData!.nodeExecutionStack) {
					// Find the data of the last executed node in the new workflow
					const node = data.workflowData.nodes.find(node => node.name === stack.node.name);
					if (node === undefined) {
						throw new Error(`Could not find the node "${stack.node.name}" in workflow. It probably got deleted or renamed. Without it the workflow can sadly not be retried.`);
					}

					// Replace the node data in the stack that it really uses the current data
					stack.node = node;
				}
			}

			const workflowRunner = new WorkflowRunner();
			const executionId = await workflowRunner.run(data);

			const executionData = await this.activeExecutionsInstance.getPostExecutePromise(executionId);

			if (executionData === undefined) {
				throw new Error('The retry did not start for an unknown reason.');
			}

			return !!executionData.finished;
		}));


		// Delete Executions
		// INFORMATION: We use POST instead of DELETE to not run into any issues
		// with the query data getting to long
		this.app.post('/rest/executions/delete', ResponseHelper.send(async (req: express.Request, res: express.Response): Promise<void> => {
			const deleteData = req.body as IExecutionDeleteFilter;

			if (deleteData.deleteBefore !== undefined) {
				const filters = {
					startedAt: LessThanOrEqual(deleteData.deleteBefore),
				};
				if (deleteData.filters !== undefined) {
					Object.assign(filters, deleteData.filters);
				}

				await Db.collections.Execution!.delete(filters);
			} else if (deleteData.ids !== undefined) {
				// Deletes all executions with the given ids
				await Db.collections.Execution!.delete(deleteData.ids);
			} else {
				throw new Error('Required body-data "ids" or "deleteBefore" is missing!');
			}
		}));


		// ----------------------------------------
		// Executing Workflows
		// ----------------------------------------


		// Returns all the currently working executions
		this.app.get('/rest/executions-current', ResponseHelper.send(async (req: express.Request, res: express.Response): Promise<IExecutionsSummary[]> => {
			const executingWorkflows = this.activeExecutionsInstance.getActiveExecutions();

			const returnData: IExecutionsSummary[] = [];

			let filter: any = {}; // tslint:disable-line:no-any
			if (req.query.filter) {
				filter = JSON.parse(req.query.filter);
			}

			for (const data of executingWorkflows) {
				if (filter.workflowId !== undefined && filter.workflowId !== data.workflowId) {
					continue;
				}
				returnData.push(
					{
						idActive: data.id.toString(),
						workflowId: data.workflowId.toString(),
						mode: data.mode,
						retryOf: data.retryOf,
						startedAt: new Date(data.startedAt),
					}
				);
			}

			return returnData;
		}));


		// Forces the execution to stop
		this.app.post('/rest/executions-current/:id/stop', ResponseHelper.send(async (req: express.Request, res: express.Response): Promise<IExecutionsStopData> => {
			const executionId = req.params.id;

			// Stopt he execution and wait till it is done and we got the data
			const result = await this.activeExecutionsInstance.stopExecution(executionId);

			if (result === undefined) {
				throw new Error(`The execution id "${executionId}" could not be found.`);
			}

			const returnData: IExecutionsStopData = {
				mode: result.mode,
				startedAt: new Date(result.startedAt),
				stoppedAt: new Date(result.stoppedAt),
				finished: result.finished,
			};

			return returnData;
		}));


		// Removes a test webhook
		this.app.delete('/rest/test-webhook/:id', ResponseHelper.send(async (req: express.Request, res: express.Response): Promise<boolean> => {
			const workflowId = req.params.id;
			return this.testWebhooks.cancelTestWebhook(workflowId);
		}));



		// ----------------------------------------
		// Options
		// ----------------------------------------

		// Returns all the available timezones
		this.app.get('/rest/options/timezones', ResponseHelper.send(async (req: express.Request, res: express.Response): Promise<object> => {
			return timezones;
		}));




		// ----------------------------------------
		// Settings
		// ----------------------------------------


		// Returns the settings which are needed in the UI
		this.app.get('/rest/settings', ResponseHelper.send(async (req: express.Request, res: express.Response): Promise<IN8nUISettings> => {
			return {
				endpointWebhook: this.endpointWebhook,
				endpointWebhookTest: this.endpointWebhookTest,
				saveDataErrorExecution: this.saveDataErrorExecution,
				saveDataSuccessExecution: this.saveDataSuccessExecution,
				saveManualExecutions: this.saveManualExecutions,
				timezone: this.timezone,
				urlBaseWebhook: WebhookHelpers.getWebhookBaseUrl(),
				versionCli: this.versions!.cli,
			};
		}));



		// ----------------------------------------
		// Webhooks
		// ----------------------------------------


		// GET webhook requests
		this.app.get(`/${this.endpointWebhook}/*`, async (req: express.Request, res: express.Response) => {
			// Cut away the "/webhook/" to get the registred part of the url
			const requestUrl = (req as ICustomRequest).parsedUrl!.pathname!.slice(this.endpointWebhook.length + 2);

			let response;
			try {
				response = await this.activeWorkflowRunner.executeWebhook('GET', requestUrl, req, res);
			} catch (error) {
				ResponseHelper.sendErrorResponse(res, error);
				return ;
			}

			if (response.noWebhookResponse === true) {
				// Nothing else to do as the response got already sent
				return;
			}

			ResponseHelper.sendSuccessResponse(res, response.data, true, response.responseCode);
		});


		// POST webhook requests
		this.app.post(`/${this.endpointWebhook}/*`, async (req: express.Request, res: express.Response) => {
			// Cut away the "/webhook/" to get the registred part of the url
			const requestUrl = (req as ICustomRequest).parsedUrl!.pathname!.slice(this.endpointWebhook.length + 2);

			let response;
			try {
				response = await this.activeWorkflowRunner.executeWebhook('POST', requestUrl, req, res);
			} catch (error) {
				ResponseHelper.sendErrorResponse(res, error);
				return;
			}

			if (response.noWebhookResponse === true) {
				// Nothing else to do as the response got already sent
				return;
			}

			ResponseHelper.sendSuccessResponse(res, response.data, true, response.responseCode);
		});


		// GET webhook requests (test for UI)
		this.app.get(`/${this.endpointWebhookTest}/*`, async (req: express.Request, res: express.Response) => {
			// Cut away the "/webhook-test/" to get the registred part of the url
			const requestUrl = (req as ICustomRequest).parsedUrl!.pathname!.slice(this.endpointWebhookTest.length + 2);

			let response;
			try {
				response = await this.testWebhooks.callTestWebhook('GET', requestUrl, req, res);
			} catch (error) {
				ResponseHelper.sendErrorResponse(res, error);
				return;
			}

			if (response.noWebhookResponse === true) {
				// Nothing else to do as the response got already sent
				return;
			}

			ResponseHelper.sendSuccessResponse(res, response.data, true, response.responseCode);
		});


		// POST webhook requests (test for UI)
		this.app.post(`/${this.endpointWebhookTest}/*`, async (req: express.Request, res: express.Response) => {
			// Cut away the "/webhook-test/" to get the registred part of the url
			const requestUrl = (req as ICustomRequest).parsedUrl!.pathname!.slice(this.endpointWebhookTest.length + 2);

			let response;
			try {
				response = await this.testWebhooks.callTestWebhook('POST', requestUrl, req, res);
			} catch (error) {
				ResponseHelper.sendErrorResponse(res, error);
				return;
			}

			if (response.noWebhookResponse === true) {
				// Nothing else to do as the response got already sent
				return;
			}

			ResponseHelper.sendSuccessResponse(res, response.data, true, response.responseCode);
		});


		// Serve the website
		const startTime = (new Date()).toUTCString();
		const editorUiPath = require.resolve('n8n-editor-ui');
		this.app.use('/', express.static(pathJoin(pathDirname(editorUiPath), 'dist'), {
			index: 'index.html',
			setHeaders: (res, path) => {
				if (res.req && res.req.url === '/index.html') {
					// Set last modified date manually to n8n start time so
					// that it hopefully refreshes the page when a new version
					// got used
					res.setHeader('Last-Modified', startTime);
				}
			}
		}));
	}

}

export async function start(): Promise<void> {
	const PORT = config.get('port');

	const app = new App();

	await app.config();

	let server;

	if (app.protocol === 'https' && app.sslKey && app.sslCert){
		const https = require('https');
		const privateKey = readFileSync(app.sslKey, 'utf8');
		const cert = readFileSync(app.sslCert, 'utf8');
		const credentials = { key: privateKey,cert };
		server = https.createServer(credentials,app.app);
	}else{
		const http = require('http');
		server = http.createServer(app.app);
	}

	server.listen(PORT, async () => {
		const versions = await GenericHelpers.getVersions();
		console.log(`n8n ready on port ${PORT}`);
		console.log(`Version: ${versions.cli}`);
	});
}<|MERGE_RESOLUTION|>--- conflicted
+++ resolved
@@ -14,6 +14,9 @@
 require('body-parser-xml')(bodyParser);
 import * as history from 'connect-history-api-fallback';
 import * as requestPromise from 'request-promise-native';
+import * as _ from 'lodash';
+import * as clientOAuth2 from 'client-oauth2';
+import * as csrf from 'csrf';
 
 import {
 	ActiveExecutions,
@@ -863,7 +866,7 @@
 			return returnData;
 		}));
 
-<<<<<<< HEAD
+
 		// ----------------------------------------
 		// OAuth2-Credential/Auth
 		// ----------------------------------------
@@ -1019,9 +1022,6 @@
 			res.sendFile(pathResolve(__dirname, '../../templates/oauth-callback.html'));
 		});
 
-=======
-
->>>>>>> 174113a8
 
 		// ----------------------------------------
 		// Executions
